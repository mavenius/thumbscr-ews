--- conflicted
+++ resolved
@@ -414,17 +414,10 @@
     click.secho(f'-------------------------------------\n', dim=True)
 
 
-<<<<<<< HEAD
 @ cli.command()
 @ click.option('--email-list', '-l', type=click.Path(exists=True), required=True, help='File of inboxes to check')
 @ click.option('--full-tree', '-f', is_flag=True, help='Try print folder tree for the account.')
 @ click.option('--verbose', '-v',  is_flag=True, help='Verbose debugging, returns full contact objects.')
-=======
-@cli.command()
-@click.option('--email-list', '-l', type=click.Path(exists=True), required=True, help='File of inboxes to check')
-@click.option('--full-tree', '-f', is_flag=True, help='Print folder tree where you may have access, not just Inbox.')
-@click.option('--verbose', '-v', is_flag=True, help='Verbose debugging, returns full contact objects.')
->>>>>>> 029df235
 def delegatecheck(email_list, verbose, full_tree):
     """
         Check if the current user has access to the provided mailboxes
@@ -465,7 +458,6 @@
                 click.secho(
                     f'[+] Success {email} - Access to some folders.\n{delegate_account.root.tree()}', fg='green')
             else:
-<<<<<<< HEAD
                 #delegate_account.inbox
                 pl = []
                 for p in delegate_account.inbox.permission_set.permissions:
@@ -473,10 +465,6 @@
                         pl.append(p.permission_level)
                 click.secho(
                     f'[+] Success {email} - Could access inbox - Permissions: {pl}', fg='green')
-=======
-                delegate_account.inbox
-                click.secho(f'[+] Success {email} - Could access inbox', fg='green')
->>>>>>> 029df235
         except exchangelib.errors.ErrorItemNotFound:
             click.secho(f'[-] {email} - Failure inbox not accessible', dim=True, fg='red')
         except exchangelib.errors.AutoDiscoverFailed:
